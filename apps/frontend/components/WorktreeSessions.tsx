--- conflicted
+++ resolved
@@ -2,22 +2,11 @@
 
 import { useEffect } from "react";
 import SessionDetailModeToggle from "@/components/SessionDetailModeToggle";
-<<<<<<< HEAD
 import SessionListView, { SessionListItem } from "@/components/SessionListView";
+import ResumeCommandButton from "@/features/command/components/ResumeCommandButton";
 import { useSessionDetailMode } from "@/features/sessions/hooks/useSessionDetailMode";
 import { useSessionDetails } from "@/features/sessions/hooks/useSessionDetails";
 import { buildSessionListItem } from "@/features/sessions/utils/buildSessionListItem";
-=======
-import SessionListView, { SessionListItem, SessionListMessage } from "@/components/SessionListView";
-import ResumeCommandButton from "@/features/command/components/ResumeCommandButton";
-import { useSessionDetailMode } from "@/hooks/useSessionDetailMode";
-import { useSessionDetails } from "@/hooks/useSessionDetails";
-import {
-  buildUserOnlyMessages,
-  getSessionKey,
-  toSessionListMessages,
-} from "@/lib/session-utils";
->>>>>>> 1373271f
 import { WorktreeSessionSummary } from "@/types";
 
 interface WorktreeSessionsProps {
@@ -114,7 +103,6 @@
             ? userOnlyFetching
             : false;
 
-<<<<<<< HEAD
     const showDetailLoading =
       detailMode === "user_only" ? false : needsFetch || detailLoading;
 
@@ -134,100 +122,14 @@
       previewTruncated,
       showUserOnlyLoading,
       headerActions: (
-        <button
-          type="button"
-          disabled
-          title="Resume session coming soon"
-          className="rounded-md border border-gray-200 px-2 py-1 text-xs text-gray-400"
-        >
-          Resume (soon)
-        </button>
+        <ResumeCommandButton
+          provider={session.provider}
+          sessionId={session.session_id}
+          worktreeId={worktreeId}
+        />
       ),
     });
   });
-=======
-      const detailError =
-        detailMode === "full"
-          ? fullError
-          : detailMode === "conversation"
-            ? conversationError
-            : userOnlyError;
-
-      const detailLoading =
-        detailMode === "full"
-          ? fullFetching && !fullDetail
-          : detailMode === "conversation"
-            ? conversationFetching && !conversationDetail
-            : previewTruncated && !fullDetail
-              ? userOnlyFetching
-              : false;
-
-      if (detailMode === "user_only") {
-        const shownUserMessages = messages.filter(
-          (entry) => (entry.detail.actor ?? "").toLowerCase() === "user",
-        ).length;
-        const isTruncated =
-          previewTruncated && shownUserMessages < session.user_message_count;
-
-        if (isTruncated) {
-          messages = [
-            ...messages,
-            {
-              key: `${sessionKey}-preview-note`,
-              detail: {
-                actor: "system",
-                category: "session_meta",
-                label: "Preview",
-                text: `Showing ${shownUserMessages} of ${session.user_message_count} user messages.`,
-                summary_text: "Showing limited user messages",
-                data: null,
-              },
-            },
-          ];
-        }
-      }
-
-      const item: SessionListItem = {
-        sessionKey,
-        provider: session.provider,
-        sessionId: session.session_id,
-        lastTimestamp: session.last_timestamp,
-        messages,
-        headerActions: (
-          <ResumeCommandButton
-            provider={session.provider}
-            sessionId={session.session_id}
-            worktreeId={worktreeId}
-          />
-        ),
-      };
-
-      if (detailMode !== "user_only") {
-        if (detailError) {
-          item.emptyState = (
-            <div className="text-xs text-destructive">
-              Failed to load transcript: {detailError}
-            </div>
-          );
-        } else if (needsFetch || detailLoading) {
-          item.emptyState = (
-            <div className="flex items-center justify-center gap-2 text-xs text-muted-foreground">
-              <span className="inline-block h-3 w-3 animate-spin rounded-full border-2 border-border border-t-primary" />
-              Loading transcript…
-            </div>
-          );
-        } else if (messages.length === 0) {
-          item.emptyState =
-            detailMode === "conversation"
-              ? "No conversation messages found."
-              : "No transcript entries found.";
-        }
-      }
-
-      return item;
-    });
-  }, [detailMode, getDetail, getError, isFetching, sessions, worktreeId]);
->>>>>>> 1373271f
 
   return (
     <SessionListView
